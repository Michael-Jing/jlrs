name: CI

on:
  push:
<<<<<<< HEAD
    branches: [ master, v0.8, dev ]
  pull_request:
    branches: [ master, v0.8, dev ]
=======
    branches: [ master, v0.9 ]
  pull_request:
    branches: [ master, v0.9 ]
>>>>>>> 7ea325e1

  workflow_dispatch:

jobs:
  test-linux:
    env:
      JULIA_NUM_THREADS: 3
    runs-on: ubuntu-latest
    continue-on-error: ${{ matrix.allow-fail }}
    strategy:
      matrix:
        rust: [stable, beta]
        allow-fail: [false]
        include:
          - rust: nightly
            allow-fail: true
    steps:
      - uses: actions/checkout@v2

      - name: Setup Julia environment
        uses: julia-actions/setup-julia@v1.4.1
        with:
          version: 1.6.0

      - name: Install LLVM and Clang
        uses: KyleMayes/install-llvm-action@v1
        with:
          version: "10.0"
          directory: ${{ runner.temp }}/llvm

      - name: rust-toolchain
        uses: actions-rs/toolchain@v1.0.6
        with:
          toolchain: ${{ matrix.rust }}

      - name: Run tests
        run: |
          export JULIA_DIR="$(dirname $(dirname $(which julia)))"
          export LD_LIBRARY_PATH="${JULIA_DIR}/lib:${LD_LIBRARY_PATH}"
          cargo test --verbose -- --test-threads=1
          
  coverage:
    env:
      JULIA_NUM_THREADS: 3
    runs-on: ubuntu-latest
    needs: test-linux
    steps:
      - uses: actions/checkout@v2

      - name: Setup Julia environment
        uses: julia-actions/setup-julia@v1.4.1
        with:
          version: 1.6.0

      - name: Install LLVM and Clang
        uses: KyleMayes/install-llvm-action@v1
        with:
          version: "10.0"
          directory: ${{ runner.temp }}/llvm

      - name: rust-toolchain
        uses: actions-rs/toolchain@v1.0.6
        with:
          toolchain: stable

      - name: Set env
        run: |
          export JULIA_DIR=$(dirname $(dirname $(which julia)))
          echo "LD_LIBRARY_PATH=${JULIA_DIR}/lib:${LD_LIBRARY_PATH}" >> $GITHUB_ENV
          echo "JULIA_DIR=${JULIA_DIR}" >> $GITHUB_ENV

      - name: Run cargo-tarpaulin
        uses: actions-rs/tarpaulin@v0.1
        with:
          version: '0.17.0'
          args: '--coveralls ${{ secrets.COVERALLS_TOKEN }} --exclude-files examples/* --exclude-files jl_sys/* --exclude-files jlrs_derive/* jl_sys/*  -- --test-threads 1'<|MERGE_RESOLUTION|>--- conflicted
+++ resolved
@@ -2,15 +2,9 @@
 
 on:
   push:
-<<<<<<< HEAD
-    branches: [ master, v0.8, dev ]
+    branches: [ master, v0.10, dev ]
   pull_request:
-    branches: [ master, v0.8, dev ]
-=======
-    branches: [ master, v0.9 ]
-  pull_request:
-    branches: [ master, v0.9 ]
->>>>>>> 7ea325e1
+    branches: [ master, v0.10, dev ]
 
   workflow_dispatch:
 
